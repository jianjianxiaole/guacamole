package org.hammerlab.guacamole.commands.jointcaller

<<<<<<< HEAD
import org.hammerlab.guacamole.VariantComparisonUtils.{ compareToCSV, compareToVCF, csvRecords }
import org.hammerlab.guacamole.util.{ GuacFunSuite, TestUtil }
import org.hammerlab.guacamole.{ CancerWGSTestUtils, LociSet, NA12878TestUtils }
import org.scalatest.{ Ignore, Matchers }

// This test currently does not make any assertions, but outputs a performance comparison. We may want to add assertions
// on the accuracy later.
@Ignore
class SomaticJointCallerIntegrationTests extends GuacFunSuite with Matchers {
=======
import org.hammerlab.guacamole.VariantComparisonUtils.{compareToCSV, compareToVCF, csvRecords}
import org.hammerlab.guacamole.util.TestUtil
import org.hammerlab.guacamole.{CancerWGSTestUtils, Common, LociSet, NA12878TestUtils}

// This app outputs a performance comparison. We may want to add assertions on the accuracy later.
object SomaticJointCallerIntegrationTests {
>>>>>>> 613a86fe

  var tempFileNum = 0

  def tempFile(suffix: String): String = {
    tempFileNum += 1
    "/tmp/test-somatic-joint-caller-%d.vcf".format(tempFileNum)
  }

  def main(args: Array[String]): Unit = {

    val sc = Common.createSparkContext("SomaticJointCallerIntegrationTest")

    println("somatic calling on subset of 3-sample cancer patient 1")
    val outDir = "/tmp/guacamole-somatic-joint-test"

    if (true) {
      if (true) {
        val args = new SomaticJoint.Arguments()
        args.outDir = outDir
        args.referenceFastaPath = CancerWGSTestUtils.referenceFastaPath
        args.referenceFastaIsPartial = true
        args.somaticGenotypePolicy = "trigger"
        args.loci = ((1).until(22).map(i => "chr%d".format(i)) ++ Seq("chrX", "chrY")).mkString(",")

        args.paths = CancerWGSTestUtils.cancerWGS1Bams.toArray
        val forceCallLoci = LociSet.newBuilder
        csvRecords(CancerWGSTestUtils.cancerWGS1ExpectedSomaticCallsCSV).filter(!_.tumor.contains("decoy")).foreach(record => {
          forceCallLoci.put("chr" + record.contig,
            if (record.alt.nonEmpty) record.interbaseStart else record.interbaseStart - 1,
            if (record.alt.nonEmpty) record.interbaseStart + 1 else record.interbaseStart)
        })
        args.forceCallLoci = forceCallLoci.result.truncatedString(100000)

        SomaticJoint.Caller.run(args, sc)
      }
      println("************* CANCER WGS1 SOMATIC CALLS *************")

      compareToCSV(
        outDir + "/somatic.all_samples.vcf",
        CancerWGSTestUtils.cancerWGS1ExpectedSomaticCallsCSV,
        CancerWGSTestUtils.referenceBroadcast(sc),
        Set("primary", "recurrence")
      )
    }

    println("germline calling on subset of illumina platinum NA12878")
    if (true) {
      val resultFile = tempFile(".vcf")
      println(resultFile)

      if (true) {
        val args = new SomaticJoint.Arguments()
        args.out = resultFile
        args.paths = Seq(NA12878TestUtils.na12878SubsetBam).toArray
        args.loci = "chr1:0-6700000"
        args.forceCallLociFromFile = NA12878TestUtils.na12878ExpectedCallsVCF
        args.referenceFastaPath = NA12878TestUtils.chr1PrefixFasta
        SomaticJoint.Caller.run(args, sc)
      }

      println("************* GUACAMOLE *************")
      compareToVCF(resultFile, NA12878TestUtils.na12878ExpectedCallsVCF)

      if (false) {
        println("************* UNIFIED GENOTYPER *************")
        compareToVCF(TestUtil.testDataPath(
          "illumina-platinum-na12878/unified_genotyper.vcf"),
          NA12878TestUtils.na12878ExpectedCallsVCF)

        println("************* HaplotypeCaller *************")
        compareToVCF(TestUtil.testDataPath(
          "illumina-platinum-na12878/haplotype_caller.vcf"),
          NA12878TestUtils.na12878ExpectedCallsVCF)
      }
    }
  }
}<|MERGE_RESOLUTION|>--- conflicted
+++ resolved
@@ -1,23 +1,11 @@
 package org.hammerlab.guacamole.commands.jointcaller
 
-<<<<<<< HEAD
-import org.hammerlab.guacamole.VariantComparisonUtils.{ compareToCSV, compareToVCF, csvRecords }
-import org.hammerlab.guacamole.util.{ GuacFunSuite, TestUtil }
-import org.hammerlab.guacamole.{ CancerWGSTestUtils, LociSet, NA12878TestUtils }
-import org.scalatest.{ Ignore, Matchers }
-
-// This test currently does not make any assertions, but outputs a performance comparison. We may want to add assertions
-// on the accuracy later.
-@Ignore
-class SomaticJointCallerIntegrationTests extends GuacFunSuite with Matchers {
-=======
 import org.hammerlab.guacamole.VariantComparisonUtils.{compareToCSV, compareToVCF, csvRecords}
 import org.hammerlab.guacamole.util.TestUtil
 import org.hammerlab.guacamole.{CancerWGSTestUtils, Common, LociSet, NA12878TestUtils}
 
 // This app outputs a performance comparison. We may want to add assertions on the accuracy later.
 object SomaticJointCallerIntegrationTests {
->>>>>>> 613a86fe
 
   var tempFileNum = 0
 
